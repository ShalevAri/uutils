use std::{run, str};

<<<<<<< HEAD
fn main() {
    test_output_multi_files_print_all_chars();
    test_stdin_squeeze();
    test_stdin_number_non_blank();
    println("cat tests completed successfully!\n");
}

fn test_output_multi_files_print_all_chars() {
    let prog = run::process_output("build/cat",
                                   [~"cat/fixtures/alpha.txt", ~"cat/fixtures/256.txt",
                                    ~"-A", ~"-n"]);
    let out = str::from_utf8_owned(prog.unwrap().output);
=======
#[test]
fn test_output_multi_files_print_all_chars() {
    let prog = run::process_output("build/cat",
                                   [~"cat/fixtures/alpha.txt", ~"cat/fixtures/256.txt",
                                    ~"-A", ~"-n"]).unwrap();
    let out = str::from_utf8_owned(prog.output);
>>>>>>> 040c0280
    assert_eq!(out,
               ~"     1\tabcde$\n     2\tfghij$\n     3\tklmno$\n     4\tpqrst$\n     5\tuvwxyz$\n     6\t^@^A^B^C^D^E^F^G^H^I$\n     7\t^K^L^M^N^O^P^Q^R^S^T^U^V^W^X^Y^Z^[^\\^]^^^_ !\"#$%&\'()*+,-./0123456789:;<=>?@ABCDEFGHIJKLMNOPQRSTUVWXYZ[\\]^_`abcdefghijklmnopqrstuvwxyz{|}~^?M-^@M-^AM-^BM-^CM-^DM-^EM-^FM-^GM-^HM-^IM-^JM-^KM-^LM-^MM-^NM-^OM-^PM-^QM-^RM-^SM-^TM-^UM-^VM-^WM-^XM-^YM-^ZM-^[M-^\\M-^]M-^^M-^_M- M-!M-\"M-#M-$M-%M-&M-\'M-(M-)M-*M-+M-,M--M-.M-/M-0M-1M-2M-3M-4M-5M-6M-7M-8M-9M-:M-;M-<M-=M->M-?M-@M-AM-BM-CM-DM-EM-FM-GM-HM-IM-JM-KM-LM-MM-NM-OM-PM-QM-RM-SM-TM-UM-VM-WM-XM-YM-ZM-[M-\\M-]M-^M-_M-`M-aM-bM-cM-dM-eM-fM-gM-hM-iM-jM-kM-lM-mM-nM-oM-pM-qM-rM-sM-tM-uM-vM-wM-xM-yM-zM-{M-|M-}M-~M-^?");
}

#[test]
fn test_stdin_squeeze() {
<<<<<<< HEAD
    let program = run::Process::new("build/cat", [~"-A"], run::ProcessOptions::new());
    if program.is_none() { fail!("cat: error - process not started"); }
=======
    let mut prog = run::Process::new("build/cat", [~"-A"], run::ProcessOptions::new()).unwrap();
>>>>>>> 040c0280

    let mut prog = program.unwrap();
    prog.input().write(bytes!("\x00\x01\x02"));
    prog.close_input();

    let out = str::from_utf8_owned(prog.finish_with_output().output);
    assert_eq!(out, ~"^@^A^B");
}

#[test]
fn test_stdin_number_non_blank() {
<<<<<<< HEAD
    let program = run::Process::new("build/cat", [~"-b", ~"-"], run::ProcessOptions::new());
    if program.is_none() { fail!("cat: error - process not started"); }
=======
    let mut prog = run::Process::new("build/cat", [~"-b", ~"-"], run::ProcessOptions::new()).unwrap();
>>>>>>> 040c0280

    let mut prog = program.unwrap();
    prog.input().write(bytes!("\na\nb\n\n\nc"));
    prog.close_input();

    let out = str::from_utf8_owned(prog.finish_with_output().output);
    assert_eq!(out, ~"\n     1\ta\n     2\tb\n\n\n     3\tc");
}<|MERGE_RESOLUTION|>--- conflicted
+++ resolved
@@ -1,40 +1,19 @@
 use std::{run, str};
 
-<<<<<<< HEAD
-fn main() {
-    test_output_multi_files_print_all_chars();
-    test_stdin_squeeze();
-    test_stdin_number_non_blank();
-    println("cat tests completed successfully!\n");
-}
-
-fn test_output_multi_files_print_all_chars() {
-    let prog = run::process_output("build/cat",
-                                   [~"cat/fixtures/alpha.txt", ~"cat/fixtures/256.txt",
-                                    ~"-A", ~"-n"]);
-    let out = str::from_utf8_owned(prog.unwrap().output);
-=======
 #[test]
 fn test_output_multi_files_print_all_chars() {
     let prog = run::process_output("build/cat",
                                    [~"cat/fixtures/alpha.txt", ~"cat/fixtures/256.txt",
                                     ~"-A", ~"-n"]).unwrap();
     let out = str::from_utf8_owned(prog.output);
->>>>>>> 040c0280
     assert_eq!(out,
                ~"     1\tabcde$\n     2\tfghij$\n     3\tklmno$\n     4\tpqrst$\n     5\tuvwxyz$\n     6\t^@^A^B^C^D^E^F^G^H^I$\n     7\t^K^L^M^N^O^P^Q^R^S^T^U^V^W^X^Y^Z^[^\\^]^^^_ !\"#$%&\'()*+,-./0123456789:;<=>?@ABCDEFGHIJKLMNOPQRSTUVWXYZ[\\]^_`abcdefghijklmnopqrstuvwxyz{|}~^?M-^@M-^AM-^BM-^CM-^DM-^EM-^FM-^GM-^HM-^IM-^JM-^KM-^LM-^MM-^NM-^OM-^PM-^QM-^RM-^SM-^TM-^UM-^VM-^WM-^XM-^YM-^ZM-^[M-^\\M-^]M-^^M-^_M- M-!M-\"M-#M-$M-%M-&M-\'M-(M-)M-*M-+M-,M--M-.M-/M-0M-1M-2M-3M-4M-5M-6M-7M-8M-9M-:M-;M-<M-=M->M-?M-@M-AM-BM-CM-DM-EM-FM-GM-HM-IM-JM-KM-LM-MM-NM-OM-PM-QM-RM-SM-TM-UM-VM-WM-XM-YM-ZM-[M-\\M-]M-^M-_M-`M-aM-bM-cM-dM-eM-fM-gM-hM-iM-jM-kM-lM-mM-nM-oM-pM-qM-rM-sM-tM-uM-vM-wM-xM-yM-zM-{M-|M-}M-~M-^?");
 }
 
 #[test]
 fn test_stdin_squeeze() {
-<<<<<<< HEAD
-    let program = run::Process::new("build/cat", [~"-A"], run::ProcessOptions::new());
-    if program.is_none() { fail!("cat: error - process not started"); }
-=======
     let mut prog = run::Process::new("build/cat", [~"-A"], run::ProcessOptions::new()).unwrap();
->>>>>>> 040c0280
 
-    let mut prog = program.unwrap();
     prog.input().write(bytes!("\x00\x01\x02"));
     prog.close_input();
 
@@ -44,14 +23,8 @@
 
 #[test]
 fn test_stdin_number_non_blank() {
-<<<<<<< HEAD
-    let program = run::Process::new("build/cat", [~"-b", ~"-"], run::ProcessOptions::new());
-    if program.is_none() { fail!("cat: error - process not started"); }
-=======
     let mut prog = run::Process::new("build/cat", [~"-b", ~"-"], run::ProcessOptions::new()).unwrap();
->>>>>>> 040c0280
 
-    let mut prog = program.unwrap();
     prog.input().write(bytes!("\na\nb\n\n\nc"));
     prog.close_input();
 
