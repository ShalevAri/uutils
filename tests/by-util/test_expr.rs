--- conflicted
+++ resolved
@@ -282,7 +282,6 @@
 }
 
 #[test]
-<<<<<<< HEAD
 fn test_escape() {
     new_ucmd!().args(&["+", "1"]).succeeds().stdout_only("1\n");
 
@@ -300,7 +299,9 @@
         .args(&["(", "1", ")", "+", "1"])
         .succeeds()
         .stdout_only("2\n");
-=======
+}
+
+#[test]
 fn test_invalid_syntax() {
     let invalid_syntaxes = [["12", "12"], ["12", "|"], ["|", "12"]];
 
@@ -311,5 +312,4 @@
             .code_is(2)
             .stderr_contains("syntax error");
     }
->>>>>>> c6b14735
 }